--- conflicted
+++ resolved
@@ -2225,90 +2225,15 @@
 	attempTrailerMD := metadata.New(nil)
 	mt.setMethod(method)
 
-<<<<<<< HEAD
-	var callWrapper func(context.Context, gax.CallSettings) error
-	if !mt.builtInEnabled {
-		callWrapper = func(ctx context.Context, callSettings gax.CallSettings) error {
-			// f makes calls to CBT service
-			return f(ctx, &attemptHeaderMD, &attempTrailerMD, callSettings)
-		}
-	} else {
-		callWrapper = func(ctx context.Context, callSettings gax.CallSettings) error {
-			// Increment number of attempts
-			mt.currOp.incrementAttemptCount()
-
-			mt.currOp.currAttempt = attemptTracer{}
-			// Create and attach the latency tracker for the stats.Handler to use.
-			tracker := &blockingLatencyTracker{}
-			ctx = context.WithValue(ctx, statsContextKey, tracker)
-			mt.currOp.currAttempt.blockingLatencyTracker = tracker
-
-			// record start time
-			mt.currOp.currAttempt.setStartTime(time.Now())
-
-			// f makes calls to CBT service
-			err := f(ctx, &attemptHeaderMD, &attempTrailerMD, callSettings)
-=======
 	callWrapper := func(ctx context.Context, callSettings gax.CallSettings) error {
 		mt.recordAttemptStart()
->>>>>>> 8c6da0dd
 
 		// f makes calls to CBT service
 		err := f(ctx, &attemptHeaderMD, &attempTrailerMD, callSettings)
 
-<<<<<<< HEAD
-			// Get location attributes from metadata and set it in tracer
-			// Ignore get location error since the metric can still be recorded with rest of the attributes
-			clusterID, zoneID, _ := extractLocation(attemptHeaderMD, attempTrailerMD)
-			mt.currOp.currAttempt.setClusterID(clusterID)
-			mt.currOp.currAttempt.setZoneID(zoneID)
-
-			// Set server latency in tracer
-			serverLatency, serverLatencyErr := extractServerLatency(attemptHeaderMD, attempTrailerMD)
-			mt.currOp.currAttempt.setServerLatencyErr(serverLatencyErr)
-			mt.currOp.currAttempt.setServerLatency(serverLatency)
-
-			// Record attempt specific metrics
-			recordAttemptCompletion(mt)
-			return err
-		}
-	}
-	return gax.Invoke(ctx, callWrapper, opts...)
-}
-
-// recordAttemptCompletion records as many attempt specific metrics as it can
-// Ignore errors seen while creating metric attributes since metric can still
-// be recorded with rest of the attributes
-func recordAttemptCompletion(mt *builtinMetricsTracer) {
-	if !mt.builtInEnabled {
-		return
-	}
-
-	// Calculate elapsed time
-	elapsedTime := convertToMs(time.Since(mt.currOp.currAttempt.startTime))
-
-	// Record attempt_latencies
-	attemptLatAttrs, _ := mt.toOtelMetricAttrs(metricNameAttemptLatencies)
-	mt.instrumentAttemptLatencies.Record(mt.ctx, elapsedTime, metric.WithAttributeSet(attemptLatAttrs))
-
-	// Record client_blocking_latencies
-	var clientBlockingLatencyMs float64
-	if mt.currOp.currAttempt.blockingLatencyTracker != nil {
-		messageSentNanos := mt.currOp.currAttempt.blockingLatencyTracker.getMessageSentNanos()
-		clientBlockingLatencyMs = convertToMs(time.Unix(0, int64(messageSentNanos)).Sub(mt.currOp.currAttempt.startTime))
-	}
-	clientBlockingLatAttrs, _ := mt.toOtelMetricAttrs(metricNameClientBlockingLatencies)
-	mt.instrumentClientBlockingLatencies.Record(mt.ctx, clientBlockingLatencyMs, metric.WithAttributeSet(clientBlockingLatAttrs))
-
-	// Record server_latencies
-	serverLatAttrs, _ := mt.toOtelMetricAttrs(metricNameServerLatencies)
-	if mt.currOp.currAttempt.serverLatencyErr == nil {
-		mt.instrumentServerLatencies.Record(mt.ctx, mt.currOp.currAttempt.serverLatency, metric.WithAttributeSet(serverLatAttrs))
-=======
 		// Record attempt specific metrics
 		mt.recordAttemptCompletion(attemptHeaderMD, attempTrailerMD, err)
 		return err
->>>>>>> 8c6da0dd
 	}
 
 	return gax.Invoke(ctx, callWrapper, opts...)
