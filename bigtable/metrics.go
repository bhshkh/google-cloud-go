--- conflicted
+++ resolved
@@ -21,11 +21,8 @@
 	"errors"
 	"fmt"
 	"os"
-<<<<<<< HEAD
 	"sync"
-=======
 	"reflect"
->>>>>>> b2e21f11
 	"time"
 
 	"cloud.google.com/go/bigtable/internal"
