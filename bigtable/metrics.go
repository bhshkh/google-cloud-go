--- conflicted
+++ resolved
@@ -62,11 +62,8 @@
 	metricNameServerLatencies    = "server_latencies"
 	metricNameFirstRespLatencies = "first_response_latencies"
 	metricNameRetryCount         = "retry_count"
-<<<<<<< HEAD
 	metricNameConnErrCount       = "connectivity_error_count"
-=======
 	metricNameDebugTags          = "debug_tags"
->>>>>>> 946c3e86
 
 	// Metric units
 	metricUnitMS    = "ms"
@@ -167,15 +164,11 @@
 	operationLatencies metric.Float64Histogram
 	serverLatencies    metric.Float64Histogram
 	attemptLatencies   metric.Float64Histogram
-<<<<<<< HEAD
 	firstRespLatencies metric.Float64Histogram
 
 	retryCount   metric.Int64Counter
 	connErrCount metric.Int64Counter
-=======
-	retryCount         metric.Int64Counter
-	debugTags          metric.Int64Counter
->>>>>>> 946c3e86
+	debugTags    metric.Int64Counter
 }
 
 func newBuiltinMetricsTracerFactory(ctx context.Context, project, instance, appProfile string, metricsProvider MetricsProvider, opts ...option.ClientOption) (*builtinMetricsTracerFactory, error) {
@@ -292,13 +285,13 @@
 		metric.WithDescription("The number of additional RPCs sent after the initial attempt."),
 		metric.WithUnit(metricUnitCount),
 	)
-<<<<<<< HEAD
 
 	// Create connectivity_error_count
 	tf.connErrCount, err = meter.Int64Counter(
 		metricNameConnErrCount,
 		metric.WithDescription("Number of requests that failed to reach the Google datacenter. (Requests without google response headers"),
-=======
+		metric.WithUnit(metricUnitCount),
+	)
 	if err != nil {
 		return err
 	}
@@ -307,7 +300,6 @@
 	tf.debugTags, err = meter.Int64Counter(
 		metricNameDebugTags,
 		metric.WithDescription("A counter of internal client events used for debugging."),
->>>>>>> 946c3e86
 		metric.WithUnit(metricUnitCount),
 	)
 	return err
@@ -329,11 +321,8 @@
 	instrumentAttemptLatencies   metric.Float64Histogram
 	instrumentFirstRespLatencies metric.Float64Histogram
 	instrumentRetryCount         metric.Int64Counter
-<<<<<<< HEAD
 	instrumentConnErrCount       metric.Int64Counter
-=======
 	instrumentDebugTags          metric.Int64Counter
->>>>>>> 946c3e86
 
 	tableName   string
 	method      string
@@ -444,11 +433,8 @@
 		instrumentAttemptLatencies:   tf.attemptLatencies,
 		instrumentFirstRespLatencies: tf.firstRespLatencies,
 		instrumentRetryCount:         tf.retryCount,
-<<<<<<< HEAD
 		instrumentConnErrCount:       tf.connErrCount,
-=======
 		instrumentDebugTags:          tf.debugTags,
->>>>>>> 946c3e86
 
 		tableName:   tableName,
 		isStreaming: isStreaming,
