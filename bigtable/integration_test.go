--- conflicted
+++ resolved
@@ -5157,7 +5157,7 @@
 				t.Fatal("Bind: " + err.Error())
 			}
 			if err = bs.Execute(ctx, func(rr ResultRow) bool {
-<<<<<<< HEAD
+
 				data, err := rr.Data()
 				jsonOutput, err := json.MarshalIndent(data, "", "    ")
 				if err != nil {
@@ -5172,9 +5172,6 @@
 				// 	}
 				// 	fmt.Printf("k: %v, v: %v\n", k, vTyped)
 				// }
-
-=======
->>>>>>> 0e53dcd0
 				return true
 			}); err != nil {
 				t.Fatal("Execute: " + err.Error())
