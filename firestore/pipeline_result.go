--- conflicted
+++ resolved
@@ -92,18 +92,11 @@
 	if p == nil {
 		return nil, status.Errorf(codes.NotFound, "result does not exist")
 	}
-<<<<<<< HEAD
 	if p.proto == nil {
 		return nil, status.Errorf(codes.NotFound, "document does not exist")
 	}
 	m, err := createMapFromValueMap(p.proto.Fields, p.c)
-=======
-	var fields map[string]*pb.Value
-	if p.proto != nil {
-		fields = p.proto.Fields
-	}
-	m, err := createMapFromValueMap(fields, p.c)
->>>>>>> 22aca976
+
 	// Any error here is a bug in the client.
 	if err != nil {
 		panic(fmt.Sprintf("firestore: %v", err))
@@ -118,18 +111,10 @@
 	if p == nil {
 		return status.Errorf(codes.NotFound, "document does not exist")
 	}
-<<<<<<< HEAD
 	if p.proto == nil {
 		return status.Errorf(codes.NotFound, "document does not exist")
 	}
 	return setFromProtoValue(v, &pb.Value{ValueType: &pb.Value_MapValue{MapValue: &pb.MapValue{Fields: p.proto.Fields}}}, p.c)
-=======
-	var fields map[string]*pb.Value
-	if p.proto != nil {
-		fields = p.proto.Fields
-	}
-	return setFromProtoValue(v, &pb.Value{ValueType: &pb.Value_MapValue{MapValue: &pb.MapValue{Fields: fields}}}, p.c)
->>>>>>> 22aca976
 }
 
 // PipelineResultIterator is an iterator over PipelineResults from a pipeline execution.
